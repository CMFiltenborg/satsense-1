--- conflicted
+++ resolved
@@ -19,17 +19,8 @@
     author='Berend Weel, Elena Ranguelova',
     setup_requires=['pytest-runner'],
     tests_require=[
-<<<<<<< HEAD
-        'hypothesis[numpy]',
-        'pytest',
-        'pytest-cov',
-        'pytest-html',
-        'pytest-flake8',
-        'pytest-env'
-=======
         'hypothesis[numpy]', 'pytest', 'pytest-cov', 'pytest-env',
         'pytest-flake8', 'pytest-html'
->>>>>>> 84a21197
     ],
     install_requires=[
         'descartes',
